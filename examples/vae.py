#!/usr/bin/env python
# -*- coding: utf-8 -*-

from __future__ import absolute_import
from __future__ import print_function
from __future__ import division
import sys
import os

import tensorflow as tf
import prettytensor as pt
from six.moves import range
import numpy as np

sys.path.insert(0, os.path.dirname(os.path.dirname(os.path.abspath(__file__))))
try:
    from zhusuan.distributions import norm, bernoulli
    from zhusuan.utils import log_mean_exp
    from zhusuan.variational import ReparameterizedNormal, advi
except:
    raise ImportError()

sys.path.insert(0, os.path.dirname(os.path.abspath(__file__)))
try:
    import dataset
except:
    raise ImportError()

tf.app.flags.DEFINE_integer('num_gpus', 2, """How many GPUs to use""")
FLAGS = tf.app.flags.FLAGS

def average_gradients(tower_grads):
  """Calculate the average gradient for each shared variable across all towers.

  Note that this function provides a synchronization point across all towers.

  Args:
    tower_grads: List of lists of (gradient, variable) tuples. The outer list
      is over individual gradients. The inner list is over the gradient
      calculation for each tower.
  Returns:
     List of pairs of (gradient, variable) where the gradient has been averaged
     across all towers.
  """
  average_grads = []
  for grad_and_vars in zip(*tower_grads):
    # Note that each grad_and_vars looks like the following:
    #   ((grad0_gpu0, var0_gpu0), ... , (grad0_gpuN, var0_gpuN))
    grads = []
    for g, _ in grad_and_vars:
      # Add 0 dimension to the gradients to represent the tower.
      expanded_g = tf.expand_dims(g, 0)

      # Append on a 'tower' dimension which we will average over below.
      grads.append(expanded_g)

    # Average over the 'tower' dimension.
    grad = tf.concat(0, grads)
    grad = tf.reduce_mean(grad, 0)

    # Keep in mind that the Variables are redundant because they are shared
    # across towers. So .. we will just return the first tower's pointer to
    # the Variable.
    v = grad_and_vars[0][1]
    grad_and_var = (grad, v)
    average_grads.append(grad_and_var)
  return average_grads


class M1:
    """
    The deep generative model used in variational autoencoder (VAE).

    :param n_z: Int. The dimension of latent variables (z).
    :param n_x: Int. The dimension of observed variables (x).
    """
    def __init__(self, n_z, n_x):
        self.n_z = n_z
        self.n_x = n_x
        with pt.defaults_scope(activation_fn=tf.nn.relu,
                               scale_after_normalization=True):
            self.l_x_z = (pt.template('z').
                          fully_connected(500).
                          batch_normalize().
                          fully_connected(500).
                          batch_normalize().
                          fully_connected(n_x, activation_fn=tf.nn.sigmoid))

    def log_prob(self, z, x):
        """
        The joint likelihood of M1 deep generative model.

        :param z: Tensor of shape (batch_size, samples, n_z). n_z is the
            dimension of latent variables.
        :param x: Tensor of shape (batch_size, n_x). n_x is the dimension of
            observed variables (data).

        :return: A Tensor of shape (batch_size, samples). The joint log
            likelihoods.
        """
        l_x_z = self.l_x_z.construct(
            z=tf.reshape(z, ((-1, self.n_z)))).reshape(
            (-1, int(z.get_shape()[1]), self.n_x)).tensor
        log_px_z = tf.reduce_sum(
            bernoulli.logpdf(tf.expand_dims(x, 1), l_x_z, eps=1e-6), 2)
        log_pz = tf.reduce_sum(norm.logpdf(z), 2)
        return log_px_z + log_pz


def q_net(x, n_z):
    """
    Build the recognition network (Q-net) used as variational posterior.

    :param x: Tensor of shape (batch_size, n_x).
    :param n_z: Int. The dimension of latent variables (z).

    :return: A Tensor of shape (batch_size, n_z). Variational mean of latent
        variables.
    :return: A Tensor of shape (batch_size, n_z). Variational log standard
        deviation of latent variables.
    """
    with pt.defaults_scope(activation_fn=tf.nn.relu,
                           scale_after_normalization=True):
        l_z_x = (pt.wrap(x).
                 fully_connected(500).
                 batch_normalize().
                 fully_connected(500).
                 batch_normalize())
        l_z_x_mean = l_z_x.fully_connected(n_z, activation_fn=None)
        l_z_x_logstd = l_z_x.fully_connected(n_z, activation_fn=None)
    return l_z_x_mean, l_z_x_logstd


def is_loglikelihood(model, x, z_proposal, n_samples=1000):
    """
    Data log likelihood (:math:`\log p(x)`) estimates using self-normalized
    importance sampling.

    :param model: A model object that has a method logprob(z, x) to compute the
        log joint likelihood of the model.
    :param x: A Tensor of shape (batch_size, n_x). The observed variables (
        data).
    :param z_proposal: A :class:`Variational` object used as the proposal
        in importance sampling.
    :param n_samples: Int. Number of samples used in this estimate.

    :return: A Tensor of shape (batch_size,). The log likelihood of data (x).
    """
    samples = z_proposal.sample(n_samples)
    log_w = model.log_prob(samples, x) - z_proposal.logpdf(samples)
    return log_mean_exp(log_w, 1)


if __name__ == "__main__":
    tf.set_random_seed(1234)

    # Load MNIST
    data_path = os.path.join(os.path.dirname(os.path.abspath(__file__)),
                             'data', 'mnist.pkl.gz')
    x_train, t_train, x_valid, t_valid, x_test, t_test = \
        dataset.load_mnist_realval(data_path)
    x_train = np.vstack([x_train, x_valid])
    np.random.seed(1234)
    x_test = np.random.binomial(1, x_test, size=x_test.shape).astype('float32')

    # Define hyper-parameters
    n_z = 40

    # Define training/evaluation parameters
    lb_samples = 1
    ll_samples = 5000
    epoches = 3000
    batch_size = 100
    test_batch_size = 100
    iters = x_train.shape[0] // batch_size
    test_iters = x_test.shape[0] // test_batch_size
    test_freq = 10

<<<<<<< HEAD
    with tf.Graph().as_default(), tf.device('/cpu:0'):
        optimizer = tf.train.AdamOptimizer(learning_rate=0.001, epsilon=1e-4)
        tower_grads = []
        tower_lower_bound = []
        feed_x = []
        for i in xrange(FLAGS.num_gpus):
            with tf.device('/gpu:%d' % i):
                with tf.name_scope('%s_%d' % ('multigpu', i)) as scope:
                    # Build the training computation graph
                    x = tf.placeholder(tf.float32, shape=(None, x_train.shape[1]))
                    feed_x.append(x)
                    #optimizer = tf.train.AdamOptimizer(learning_rate=0.001, epsilon=1e-4)
                    reuse = None
                    if i > 0 : reuse = True
                    with tf.variable_scope("one_model", reuse=reuse) as scope:
                        with pt.defaults_scope(phase=pt.Phase.train):
                            train_model = M1(n_z, x_train.shape[1])
                            train_vz_mean, train_vz_logstd = q_net(x, n_z)
                            train_variational = ReparameterizedNormal(
                                train_vz_mean, train_vz_logstd)
                            grads, lower_bound = advi(
                                train_model, x, train_variational, lb_samples, optimizer)
                            #infer = optimizer.apply_gradients(grads)
                            tower_grads.append(grads)
                            tower_lower_bound.append(lower_bound)

                    # Build the evaluation computation graph
                    with tf.variable_scope("one_model", reuse=True) as scope:
                        with pt.defaults_scope(phase=pt.Phase.test):
                            eval_model = M1(n_z, x_train.shape[1])
                            eval_vz_mean, eval_vz_logstd = q_net(x, n_z)
                            eval_variational = ReparameterizedNormal(
                                eval_vz_mean, eval_vz_logstd)
                            eval_lower_bound = is_loglikelihood(
                                eval_model, x, eval_variational, lb_samples)
                            eval_log_likelihood = is_loglikelihood(
                                eval_model, x, eval_variational, ll_samples)

        grads_multigpu = average_gradients(tower_grads)
        apply_gradients_op = optimizer.apply_gradients(grads_multigpu)

        init = tf.initialize_all_variables()
        # Run the inference
        config = tf.ConfigProto(allow_soft_placement=True)
        with tf.Session(config=config) as sess:
        #with tf.Session() as sess:
            sess.run(init)
            writer = tf.train.SummaryWriter("/tmp/test", sess.graph)
            print ("graph outputed")
            for epoch in range(1, epoches + 1):
                np.random.shuffle(x_train)
                lbs = []
                for t in range(iters):
                    x_batch = x_train[t * batch_size : (t + 1) * batch_size]
                    x_batch = np.random.binomial(
                        n=1, p=x_batch, size=x_batch.shape).astype('float32')
                    replica_batch = batch_size // FLAGS.num_gpus
                    feed_dict = {}
                    for x_idx, x_data in enumerate(feed_x):
                        feed_dict[x_data] = x_batch[x_idx * replica_batch: (x_idx + 1) * replica_batch]
                    #_, lb = sess.run([infer, lower_bound], feed_dict={x: x_batch})
                    _, lb  = sess.run([apply_gradients_op, tower_lower_bound[0]], feed_dict=feed_dict)
                    lbs.append(lb)
                print('Epoch {}: Lower bound = {}'.format(epoch, np.mean(lbs)))
                if epoch % test_freq == 0:
                    test_lbs = []
                    test_lls = []
                    for t in range(test_iters):
                        test_x_batch = x_test[
                            t * test_batch_size: (t + 1) * test_batch_size]
                        test_lb, test_ll = sess.run(
                            [eval_lower_bound, eval_log_likelihood],
                            feed_dict={x: test_x_batch}
                        )
                        test_lbs.append(test_lb)
                        test_lls.append(test_ll)
                    print('>> Test lower bound = {}'.format(np.mean(test_lbs)))
                    print('>> Test log likelihood = {}'.format(np.mean(test_lls)))
=======
    # Build the training computation graph
    x = tf.placeholder(tf.float32, shape=(None, x_train.shape[1]))
    optimizer = tf.train.AdamOptimizer(learning_rate=0.001, epsilon=1e-4)
    with tf.variable_scope("model") as scope:
        with pt.defaults_scope(phase=pt.Phase.train):
            train_model = M1(n_z, x_train.shape[1])
    with tf.variable_scope("variational") as scope:
        with pt.defaults_scope(phase=pt.Phase.train):
            train_vz_mean, train_vz_logstd = q_net(x, n_z)
            train_variational = ReparameterizedNormal(
                train_vz_mean, train_vz_logstd)
    grads, lower_bound = advi(
        train_model, x, train_variational, lb_samples, optimizer)
    infer = optimizer.apply_gradients(grads)

    # Build the evaluation computation graph
    with tf.variable_scope("model", reuse=True) as scope:
        with pt.defaults_scope(phase=pt.Phase.test):
            eval_model = M1(n_z, x_train.shape[1])
    with tf.variable_scope("variational", reuse=True) as scope:
        with pt.defaults_scope(phase=pt.Phase.test):
            eval_vz_mean, eval_vz_logstd = q_net(x, n_z)
            eval_variational = ReparameterizedNormal(
                eval_vz_mean, eval_vz_logstd)
    eval_lower_bound = is_loglikelihood(
        eval_model, x, eval_variational, lb_samples)
    eval_log_likelihood = is_loglikelihood(
        eval_model, x, eval_variational, ll_samples)

    params = tf.trainable_variables()
    for i in params:
        print(i.name, i.get_shape())

    init = tf.initialize_all_variables()

    # Run the inference
    with tf.Session() as sess:
        sess.run(init)
        for epoch in range(1, epoches + 1):
            np.random.shuffle(x_train)
            lbs = []
            for t in range(iters):
                x_batch = x_train[t * batch_size:(t + 1) * batch_size]
                x_batch = np.random.binomial(
                    n=1, p=x_batch, size=x_batch.shape).astype('float32')
                _, lb = sess.run([infer, lower_bound], feed_dict={x: x_batch})
                lbs.append(lb)
            print('Epoch {}: Lower bound = {}'.format(epoch, np.mean(lbs)))
            if epoch % test_freq == 0:
                test_lbs = []
                test_lls = []
                for t in range(test_iters):
                    test_x_batch = x_test[
                        t * test_batch_size: (t + 1) * test_batch_size]
                    test_lb, test_ll = sess.run(
                        [eval_lower_bound, eval_log_likelihood],
                        feed_dict={x: test_x_batch}
                    )
                    test_lbs.append(test_lb)
                    test_lls.append(test_ll)
                print('>> Test lower bound = {}'.format(np.mean(test_lbs)))
                print('>> Test log likelihood = {}'.format(np.mean(test_lls)))
>>>>>>> 3f8c02e2
<|MERGE_RESOLUTION|>--- conflicted
+++ resolved
@@ -11,6 +11,7 @@
 import prettytensor as pt
 from six.moves import range
 import numpy as np
+from datetime import datetime
 
 sys.path.insert(0, os.path.dirname(os.path.dirname(os.path.abspath(__file__))))
 try:
@@ -66,7 +67,6 @@
     average_grads.append(grad_and_var)
   return average_grads
 
-
 class M1:
     """
     The deep generative model used in variational autoencoder (VAE).
@@ -176,8 +176,7 @@
     test_iters = x_test.shape[0] // test_batch_size
     test_freq = 10
 
-<<<<<<< HEAD
-    with tf.Graph().as_default(), tf.device('/cpu:0'):
+    with tf.device('/gpu:0'):
         optimizer = tf.train.AdamOptimizer(learning_rate=0.001, epsilon=1e-4)
         tower_grads = []
         tower_lower_bound = []
@@ -185,115 +184,57 @@
         for i in xrange(FLAGS.num_gpus):
             with tf.device('/gpu:%d' % i):
                 with tf.name_scope('%s_%d' % ('multigpu', i)) as scope:
+                    #optimizer = tf.train.AdamOptimizer(learning_rate=0.001, epsilon=1e-4)
                     # Build the training computation graph
                     x = tf.placeholder(tf.float32, shape=(None, x_train.shape[1]))
                     feed_x.append(x)
-                    #optimizer = tf.train.AdamOptimizer(learning_rate=0.001, epsilon=1e-4)
                     reuse = None
                     if i > 0 : reuse = True
-                    with tf.variable_scope("one_model", reuse=reuse) as scope:
+                    with tf.variable_scope("model", reuse=reuse) as scope:
                         with pt.defaults_scope(phase=pt.Phase.train):
                             train_model = M1(n_z, x_train.shape[1])
+                    with tf.variable_scope("variational", reuse=reuse) as scope:
+                        with pt.defaults_scope(phase=pt.Phase.train):
                             train_vz_mean, train_vz_logstd = q_net(x, n_z)
                             train_variational = ReparameterizedNormal(
                                 train_vz_mean, train_vz_logstd)
-                            grads, lower_bound = advi(
-                                train_model, x, train_variational, lb_samples, optimizer)
-                            #infer = optimizer.apply_gradients(grads)
-                            tower_grads.append(grads)
-                            tower_lower_bound.append(lower_bound)
+                    grads, lower_bound = advi(
+                        train_model, x, train_variational, lb_samples, optimizer)
+                    #infer = optimizer.apply_gradients(grads)
+                    tower_grads.append(grads)
+                    tower_lower_bound.append(lower_bound)
 
                     # Build the evaluation computation graph
-                    with tf.variable_scope("one_model", reuse=True) as scope:
+                    with tf.variable_scope("model", reuse=True) as scope:
                         with pt.defaults_scope(phase=pt.Phase.test):
                             eval_model = M1(n_z, x_train.shape[1])
+                    with tf.variable_scope("variational", reuse=True) as scope:
+                        with pt.defaults_scope(phase=pt.Phase.test):
                             eval_vz_mean, eval_vz_logstd = q_net(x, n_z)
                             eval_variational = ReparameterizedNormal(
                                 eval_vz_mean, eval_vz_logstd)
-                            eval_lower_bound = is_loglikelihood(
-                                eval_model, x, eval_variational, lb_samples)
-                            eval_log_likelihood = is_loglikelihood(
-                                eval_model, x, eval_variational, ll_samples)
-
+                    eval_lower_bound = is_loglikelihood(
+                        eval_model, x, eval_variational, lb_samples)
+                    eval_log_likelihood = is_loglikelihood(
+                        eval_model, x, eval_variational, ll_samples)
+
+        #infer = optimizer.apply_gradients(tower_grads[0])
+        #grads_multigpu = tower_grads[0]
         grads_multigpu = average_gradients(tower_grads)
         apply_gradients_op = optimizer.apply_gradients(grads_multigpu)
 
+        params = tf.trainable_variables()
+        for i in params:
+            print(i.name, i.get_shape())
+
         init = tf.initialize_all_variables()
-        # Run the inference
-        config = tf.ConfigProto(allow_soft_placement=True)
-        with tf.Session(config=config) as sess:
-        #with tf.Session() as sess:
-            sess.run(init)
-            writer = tf.train.SummaryWriter("/tmp/test", sess.graph)
-            print ("graph outputed")
-            for epoch in range(1, epoches + 1):
-                np.random.shuffle(x_train)
-                lbs = []
-                for t in range(iters):
-                    x_batch = x_train[t * batch_size : (t + 1) * batch_size]
-                    x_batch = np.random.binomial(
-                        n=1, p=x_batch, size=x_batch.shape).astype('float32')
-                    replica_batch = batch_size // FLAGS.num_gpus
-                    feed_dict = {}
-                    for x_idx, x_data in enumerate(feed_x):
-                        feed_dict[x_data] = x_batch[x_idx * replica_batch: (x_idx + 1) * replica_batch]
-                    #_, lb = sess.run([infer, lower_bound], feed_dict={x: x_batch})
-                    _, lb  = sess.run([apply_gradients_op, tower_lower_bound[0]], feed_dict=feed_dict)
-                    lbs.append(lb)
-                print('Epoch {}: Lower bound = {}'.format(epoch, np.mean(lbs)))
-                if epoch % test_freq == 0:
-                    test_lbs = []
-                    test_lls = []
-                    for t in range(test_iters):
-                        test_x_batch = x_test[
-                            t * test_batch_size: (t + 1) * test_batch_size]
-                        test_lb, test_ll = sess.run(
-                            [eval_lower_bound, eval_log_likelihood],
-                            feed_dict={x: test_x_batch}
-                        )
-                        test_lbs.append(test_lb)
-                        test_lls.append(test_ll)
-                    print('>> Test lower bound = {}'.format(np.mean(test_lbs)))
-                    print('>> Test log likelihood = {}'.format(np.mean(test_lls)))
-=======
-    # Build the training computation graph
-    x = tf.placeholder(tf.float32, shape=(None, x_train.shape[1]))
-    optimizer = tf.train.AdamOptimizer(learning_rate=0.001, epsilon=1e-4)
-    with tf.variable_scope("model") as scope:
-        with pt.defaults_scope(phase=pt.Phase.train):
-            train_model = M1(n_z, x_train.shape[1])
-    with tf.variable_scope("variational") as scope:
-        with pt.defaults_scope(phase=pt.Phase.train):
-            train_vz_mean, train_vz_logstd = q_net(x, n_z)
-            train_variational = ReparameterizedNormal(
-                train_vz_mean, train_vz_logstd)
-    grads, lower_bound = advi(
-        train_model, x, train_variational, lb_samples, optimizer)
-    infer = optimizer.apply_gradients(grads)
-
-    # Build the evaluation computation graph
-    with tf.variable_scope("model", reuse=True) as scope:
-        with pt.defaults_scope(phase=pt.Phase.test):
-            eval_model = M1(n_z, x_train.shape[1])
-    with tf.variable_scope("variational", reuse=True) as scope:
-        with pt.defaults_scope(phase=pt.Phase.test):
-            eval_vz_mean, eval_vz_logstd = q_net(x, n_z)
-            eval_variational = ReparameterizedNormal(
-                eval_vz_mean, eval_vz_logstd)
-    eval_lower_bound = is_loglikelihood(
-        eval_model, x, eval_variational, lb_samples)
-    eval_log_likelihood = is_loglikelihood(
-        eval_model, x, eval_variational, ll_samples)
-
-    params = tf.trainable_variables()
-    for i in params:
-        print(i.name, i.get_shape())
-
-    init = tf.initialize_all_variables()
 
     # Run the inference
-    with tf.Session() as sess:
+    config = tf.ConfigProto(allow_soft_placement=True)
+    with tf.Session(config=config) as sess:
         sess.run(init)
+        writer = tf.train.SummaryWriter("/tmp/test", sess.graph)
+        print ("graph outputed")
         for epoch in range(1, epoches + 1):
             np.random.shuffle(x_train)
             lbs = []
@@ -301,8 +242,14 @@
                 x_batch = x_train[t * batch_size:(t + 1) * batch_size]
                 x_batch = np.random.binomial(
                     n=1, p=x_batch, size=x_batch.shape).astype('float32')
-                _, lb = sess.run([infer, lower_bound], feed_dict={x: x_batch})
+                replica_batch = batch_size // FLAGS.num_gpus
+                feed_dict = {}
+                for x_idx, x_data in enumerate(feed_x):
+                    feed_dict[x_data] = x_batch[x_idx * replica_batch: (x_idx + 1) * replica_batch]
+                #_, lb = sess.run([infer, lower_bound], feed_dict={x: x_batch})
+                _, lb = sess.run([apply_gradients_op, tower_lower_bound[0]], feed_dict=feed_dict)
                 lbs.append(lb)
+            print (datetime.today())
             print('Epoch {}: Lower bound = {}'.format(epoch, np.mean(lbs)))
             if epoch % test_freq == 0:
                 test_lbs = []
@@ -317,5 +264,4 @@
                     test_lbs.append(test_lb)
                     test_lls.append(test_ll)
                 print('>> Test lower bound = {}'.format(np.mean(test_lbs)))
-                print('>> Test log likelihood = {}'.format(np.mean(test_lls)))
->>>>>>> 3f8c02e2
+                print('>> Test log likelihood = {}'.format(np.mean(test_lls)))