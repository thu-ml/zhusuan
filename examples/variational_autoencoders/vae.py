--- conflicted
+++ resolved
@@ -16,16 +16,15 @@
 from examples.utils import dataset, save_image_collections
 
 
-<<<<<<< HEAD
 @zs.model_factory(reuse_variables=True)
 def build_vae(x_dim, z_dim, n, n_particles=1):
     z_mean = tf.zeros([n, z_dim])
-    z = zs.Normal('z', z_mean, std=1., group_ndims=1)
+    z = zs.Normal('z', z_mean, std=1., group_ndims=1, n_samples=n_particles)
     lx_z = tf.layers.dense(z, 500, activation=tf.nn.relu)
     lx_z = tf.layers.dense(lx_z, 500, activation=tf.nn.relu)
     x_logits = tf.layers.dense(lx_z, x_dim)
     x_mean = zs.Implicit('x_mean', tf.sigmoid(x_logits), group_ndims=1)
-    x = zs.Bernoulli('x', x_logits, group_ndims=1, n_samples=n_particles)
+    x = zs.Bernoulli('x', x_logits, group_ndims=1)
 
 
 @zs.model_factory(reuse_variables=True)
@@ -37,31 +36,6 @@
     z_logstd = tf.layers.dense(lz_x, z_dim)
     z = zs.Normal('z', z_mean, logstd=z_logstd, group_ndims=1,
                   n_samples=n_z_per_x)
-=======
-@zs.reuse('model')
-def vae(observed, x_dim, z_dim, n, n_particles=1):
-    with zs.BayesianNet(observed=observed) as model:
-        z_mean = tf.zeros([n, z_dim])
-        z = zs.Normal('z', z_mean, std=1., group_ndims=1, n_samples=n_particles)
-        lx_z = tf.layers.dense(z, 500, activation=tf.nn.relu)
-        lx_z = tf.layers.dense(lx_z, 500, activation=tf.nn.relu)
-        x_logits = tf.layers.dense(lx_z, x_dim)
-        x_mean = zs.Implicit("x_mean", tf.sigmoid(x_logits), group_ndims=1)
-        x = zs.Bernoulli('x', x_logits, group_ndims=1)
-    return model
-
-
-def q_net(observed, x_dim, z_dim, n_z_per_x):
-    with zs.BayesianNet(observed=observed) as variational:
-        x = zs.Empirical('x', tf.int32, (None, x_dim))
-        lz_x = tf.layers.dense(tf.to_float(x), 500, activation=tf.nn.relu)
-        lz_x = tf.layers.dense(lz_x, 500, activation=tf.nn.relu)
-        z_mean = tf.layers.dense(lz_x, z_dim)
-        z_logstd = tf.layers.dense(lz_x, z_dim)
-        z = zs.Normal('z', z_mean, logstd=z_logstd, group_ndims=1,
-                      n_samples=n_z_per_x)
-    return variational
->>>>>>> 413853db
 
 
 def main():
