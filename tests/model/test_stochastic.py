--- conflicted
+++ resolved
@@ -179,8 +179,6 @@
         for i in [logits, n_experiments, group_ndims]:
             self.assertTrue(i.op in log_p_ops)
         self.assertEqual(a.get_shape()[1:], logits.get_shape())
-<<<<<<< HEAD
-=======
 
 
 class TestUnnormalizedMultinomial(tf.test.TestCase):
@@ -193,7 +191,6 @@
         log_p_ops = set(get_backward_ops(log_p))
         for i in [logits, group_ndims]:
             self.assertTrue(i.op in log_p_ops)
->>>>>>> d5718eb7
 
 
 class TestOnehotCategorical(tf.test.TestCase):
