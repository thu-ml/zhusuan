--- conflicted
+++ resolved
@@ -140,8 +140,6 @@
             assert np.abs(c_out_ - 2.) < 1e-8
             assert np.abs(d_out_ + np.e ** 2) < 1e-6
 
-<<<<<<< HEAD
-=======
         # case 4
         c_out = model.get_output(c, inputs={d: d_new})
         with tf.Session() as sess:
@@ -152,7 +150,6 @@
         #                                       tf.get_default_graph())
         # train_writer.close()
 
->>>>>>> f683b6b1
     def test_get_output_merge(self):
         # a -> c -> d
         # b ->/
