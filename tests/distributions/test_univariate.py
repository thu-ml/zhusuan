--- conflicted
+++ resolved
@@ -1462,10 +1462,7 @@
         with self.assertRaisesRegexp(TypeError, "n_experiments must be"):
             Binomial(1., tf.placeholder(tf.float32, []))
 
-<<<<<<< HEAD
-=======
-
->>>>>>> 5c8e0fe6
+
 class TestInverseGamma(tf.test.TestCase):
     def test_init_check_shape(self):
         with self.test_session(use_gpu=True):
@@ -1474,20 +1471,12 @@
                 InverseGamma(alpha=tf.ones([2, 1]), beta=tf.ones([2, 4, 3]))
 
         InverseGamma(tf.placeholder(tf.float32, [None, 1]),
-<<<<<<< HEAD
-              tf.placeholder(tf.float32, [None, 1, 3]))
-=======
                      tf.placeholder(tf.float32, [None, 1, 3]))
->>>>>>> 5c8e0fe6
 
     def test_value_shape(self):
         # static
         inv_gamma = InverseGamma(alpha=tf.placeholder(tf.float32, None),
-<<<<<<< HEAD
-                      beta=tf.placeholder(tf.float32, None))
-=======
                                  beta=tf.placeholder(tf.float32, None))
->>>>>>> 5c8e0fe6
         self.assertEqual(inv_gamma.get_value_shape().as_list(), [])
 
         # dynamic
