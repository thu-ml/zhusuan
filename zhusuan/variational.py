--- conflicted
+++ resolved
@@ -206,11 +206,7 @@
         probabilities.
     :param axis: The sample dimension to reduce when computing the
         variational lower bound.
-<<<<<<< HEAD
-    :param is_particle_larger_one: Whether the number of samples
-=======
     :param variance_normalization: Whether the number of samples
->>>>>>> 968d655c
         (in the paper, K) is greater than 1. If K = 1, return the results of
         advi.
 
