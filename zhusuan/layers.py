--- conflicted
+++ resolved
@@ -215,12 +215,7 @@
         samples_1 = norm.rvs(shape=tf.shape(mean_)) * tf.exp(0.5 * logvar) + \
             mean_
         samples_n = norm.rvs(
-<<<<<<< HEAD
-            shape=tf.concat(0,
-                            [tf.pack([tf.shape(mean_)[0], self.n_samples]),
-=======
             shape=tf.concat(0, [tf.pack([tf.shape(mean_)[0], self.n_samples]),
->>>>>>> 9f832e2a
                                 tf.shape(mean_)[2:]])
             ) * tf.exp(0.5 * logvar) + mean_
 
@@ -229,13 +224,8 @@
                 if self.n_samples == 1:
                     return samples_1
                 else:
-<<<<<<< HEAD
-                    samples_n.set_shape([None, self.n_samples]
-                                        + [None] * len(mean_.get_shape()[2:]))
-=======
                     samples_n.set_shape([None, self.n_samples] +
                                         [None] * len(mean_.get_shape()[2:]))
->>>>>>> 9f832e2a
                     return samples_n
             else:
                 return tf.cond(tf.equal(self.n_samples, 1), lambda: samples_1,
@@ -251,11 +241,7 @@
         mean_, logvar = inputs
         return tf.reduce_sum(
             norm.logpdf(output, mean_, tf.exp(0.5 * logvar)),
-<<<<<<< HEAD
-            range(2, len(mean_.get_shape())))
-=======
             list(range(2, len(mean_.get_shape()))))
->>>>>>> 9f832e2a
 
 
 class Discrete(Layer):
