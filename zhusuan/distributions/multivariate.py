--- conflicted
+++ resolved
@@ -15,13 +15,9 @@
         assert_rank_at_least, \
         assert_rank_at_least_one, \
         assert_scalar, \
-<<<<<<< HEAD
         assert_positive_int32_scalar, \
-=======
-        assert_positive_int32_integer, \
         get_shape_at, \
         get_shape_list, \
->>>>>>> 5f7ad73f
         open_interval_standard_uniform, \
         log_combination
 
