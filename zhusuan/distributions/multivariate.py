--- conflicted
+++ resolved
@@ -253,13 +253,8 @@
                                                        int) else None
             samples.set_shape(
                 tf.TensorShape([static_n_samples]).
-<<<<<<< HEAD
                     concatenate(self.get_batch_shape()))
         samples = tf.one_hot(samples, self.n_categories, dtype=self.dtype)
-=======
-                concatenate(self.get_batch_shape()))
-        samples = tf.one_hot(samples, self.n_categories, dtype=tf.int32)
->>>>>>> b4dad972
         return samples
 
     def _log_prob(self, given):
