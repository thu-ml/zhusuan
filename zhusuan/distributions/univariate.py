--- conflicted
+++ resolved
@@ -7,13 +7,8 @@
 import numpy as np
 import tensorflow as tf
 
-<<<<<<< HEAD
-from .base import *
-from .utils import \
-=======
 from zhusuan.distributions.base import *
 from zhusuan.distributions.utils import \
->>>>>>> 5c8e0fe6
         maybe_explicit_broadcast, \
         assert_same_float_dtype, \
         assert_same_float_and_int_dtype
