#!/usr/bin/env python
# -*- coding: utf-8 -*-

from __future__ import absolute_import
from __future__ import division
from copy import copy

import six
from six.moves import zip, map, filter
import tensorflow as tf

from .utils import add_name_scope, merge_dicts


__all__ = [
    "HMC",
]


def random_momentum(dshapes, mass):
    return [tf.random_normal(shape=shape) * tf.sqrt(m)
            for shape, m in zip(dshapes, mass)]


def velocity(momentum, mass):
    return map(lambda (x, y): x / y, zip(momentum, mass))


def hamiltonian(q, p, log_posterior, mass, data_axis):
    # (n_particles, n)
    potential = -log_posterior(q)
    # (n_particles, n)
    kinetic = 0.5 * tf.add_n(
        [tf.reduce_sum(tf.square(momentum) / m, axis, keep_dims=True)
         for momentum, m, axis in zip(p, mass, data_axis)])
    # (n_particles, n)
    return tf.reshape(potential, tf.shape(kinetic)) + kinetic, -potential
    # return tf.reshape(potential, tf.shape(kinetic)) + \
    #        tf.Print(kinetic, [q, p, potential, kinetic])


def leapfrog_integrator(q, p, step_size1, step_size2, grad, mass):
    # [(n_particles, n, n_z)]
    q = [x + step_size1 * y for x, y in zip(q, velocity(p, mass))]
    # p = p + epsilon / 2 * gradient q
    # [(n_particles, n, n_z)]
    grads = grad(q)
    # [(n_particles, n, n_z)]
    p = [x + step_size2 * y for x, y in zip(p, grads)]
    return q, p


def get_acceptance_rate(q, p, new_q, new_p, log_posterior, mass, data_axis):
    # (n_particles, n)
    old_hamiltonian, old_log_prob = hamiltonian(q, p, log_posterior,
                                                mass, data_axis)
    # (n_particles, n)
    new_hamiltonian, new_log_prob = hamiltonian(new_q, new_p, log_posterior,
                                                mass, data_axis)
    # (n_particles, n)
    return old_hamiltonian, new_hamiltonian, old_log_prob, new_log_prob, \
        tf.exp(tf.minimum(-new_hamiltonian + old_hamiltonian, 0.0))


class StepsizeTuner:
    def __init__(self, initial_stepsize, adapt_step_size, gamma, t0, kappa,
                 delta):
        with tf.name_scope("StepsizeTuner"):
            self.adapt_step_size = adapt_step_size
            self.initial_stepsize = initial_stepsize

            self.gamma = tf.convert_to_tensor(gamma, dtype=tf.float32,
                                              name="gamma")
            self.t0 = tf.convert_to_tensor(t0, dtype=tf.float32, name="t0")
            self.kappa = tf.convert_to_tensor(kappa, dtype=tf.float32,
                                              name="kappa")
            self.delta = tf.convert_to_tensor(delta, dtype=tf.float32,
                                              name="delta")
            self.mu = tf.constant(10 * initial_stepsize, dtype=tf.float32,
                                  name="mu")

            self.step = tf.Variable(0.0, dtype=tf.float32,
                                    name="step", trainable=False)
            self.log_epsilon_bar = tf.Variable(
                0.0, dtype=tf.float32, name="log_epsilon_bar", trainable=False)
            self.h_bar = tf.Variable(0.0, dtype=tf.float32,
                                     name="h_bar", trainable=False)

    @add_name_scope
    def tune(self, acceptance_rate, fresh_start):
        def adapt_stepsize():
            new_step = tf.assign(self.step, (1 - fresh_start) * self.step + 1)
            rate1 = tf.div(1.0, new_step + self.t0)
            new_h_bar = tf.assign(
                self.h_bar, (1 - fresh_start) * (1 - rate1) * self.h_bar +
                rate1 * (self.delta - acceptance_rate))
            log_epsilon = self.mu - tf.sqrt(new_step) / self.gamma * new_h_bar
            rate = tf.pow(new_step, -self.kappa)
            new_log_epsilon_bar = tf.assign(
                self.log_epsilon_bar,
                rate * log_epsilon + (1 - fresh_start) * (1 - rate) *
                self.log_epsilon_bar)
            with tf.control_dependencies([new_log_epsilon_bar]):
                new_log_epsilon = tf.identity(log_epsilon)

            return tf.exp(new_log_epsilon)

        c = tf.cond(self.adapt_step_size,
                    adapt_stepsize,
                    lambda: tf.exp(self.log_epsilon_bar))

        return c


class ExponentialWeightedMovingVariance:
    def __init__(self, decay, shape, chain_axis):
        with tf.name_scope("ExponentialWeightedMovingVariance"):
            self.t = tf.Variable(0.0, name="t", trainable=False)
            self.mean = [tf.Variable(tf.zeros(s), name="mean", trainable=False) for s in shape]
            self.var = [tf.Variable(tf.zeros(s), name="var", trainable=False) for s in shape]
            self.decay = decay
            self.one = tf.constant(1.0, dtype=tf.float32)
            self.chain_axis = chain_axis

    @add_name_scope
    def update(self, x):
        # x: (n_chain, n1, .., nk)
        new_t = tf.assign(self.t, self.t + 1)
        weight = (1 - self.decay) / (1 - tf.pow(self.decay, new_t))
        # incr: (n_chain, n1, .., nk)
        incr = [weight * (q - tf.expand_dims(mean, self.chain_axis))
                for q, mean in zip(x, self.mean)]
        # mean: (n1, ..., nk)
        update_mean = [mean.assign_add(tf.reduce_mean(i, self.chain_axis))
                       for mean, i in zip(self.mean, incr)]
        # var: (n1, ..., nk)
        new_var = [(1 - weight) * var +
                   tf.reduce_mean(
                       i * (q - tf.expand_dims(mean, self.chain_axis)),
                       self.chain_axis)
                   for var, i, q, mean in zip(self.var, incr, x, update_mean)]
        update_var = [tf.assign(var, n_var)
                      for var, n_var in zip(self.var, new_var)]
        return update_var

    def get_precision(self, var_in):
        return [tf.div(self.one, var) for var in var_in]

    def get_updated_precision(self, x):
        # Should be called only once
        return self.get_precision(self.update(x))

    def precision(self):
        return self.get_precision(self.var)


class HMC:
    def __init__(self, step_size=1, n_leapfrogs=10,
                 adapt_step_size=None, target_acceptance_rate=0.8,
                 gamma=0.05, t0=100, kappa=0.75,
                 adapt_mass=None, mass_collect_iters=10, mass_decay=0.99):
        # Maintain the variables somewhere else to let the sample be called
        # multiple times
        with tf.name_scope("HMC") as scope:
            self.step_size = tf.Variable(step_size, name="step_size",
                                         trainable=False)
            self.n_leapfrogs = tf.convert_to_tensor(n_leapfrogs,
                                                    name="n_leapfrogs")
            self.target_acceptance_rate = tf.convert_to_tensor(
                target_acceptance_rate, name="target_acceptance_rate")

            self.adapt_step_size = adapt_step_size
            self.t = tf.Variable(0.0, dtype=tf.float32, name="t", trainable=False)
            if adapt_step_size is not None:
                # TODO make sure adapt_step_size is a placeholder
                self.step_size_tuner = StepsizeTuner(
                    step_size, adapt_step_size, gamma, t0, kappa,
                    target_acceptance_rate)
            if adapt_mass is None:
                mass_collect_iters = 0
            self.adapt_mass = adapt_mass
            self.mass_collect_iters = mass_collect_iters
            self.mass_decay = mass_decay
        self.scope = scope

    @add_name_scope
    def _adapt_mass(self, new_t, chain_axis):
        with tf.name_scope(self.scope):
            ewmv = ExponentialWeightedMovingVariance(
                self.mass_decay, self.data_shape, chain_axis)
        new_mass = tf.cond(self.adapt_mass,
                           lambda: ewmv.get_updated_precision(self.q),
                           lambda: ewmv.precision())
        if not isinstance(new_mass, list):
            new_mass = [new_mass]

        # print('New mass is = {}'.format(new_mass))
        # TODO incorrect shape?
        # print('New mass={}'.format(new_mass))
        # print('q={}, NMS={}'.format(self.q[0].get_shape(),
        #                             new_mass[0].get_shape()))
        with tf.control_dependencies(new_mass):
            current_mass = tf.cond(tf.less(new_t, self.mass_collect_iters),
                                   lambda: [tf.ones(shape) for shape in
                                            self.data_shape],
                                   lambda: new_mass)
        if not isinstance(current_mass, list):
            current_mass = [current_mass]
        return current_mass

    @add_name_scope
    def _init_step_size(self, q, p, mass, get_gradient, get_log_posterior):
        factor = 1.5

        def loop_cond(step_size, last_acceptance_rate, cond):
            return cond

        def loop_body(step_size, last_acceptance_rate, cond):
            # Calculate acceptance_rate
            new_q, new_p = leapfrog_integrator(
                q, p, tf.constant(0.0), step_size / 2,
                get_gradient, mass)
            new_q, new_p = leapfrog_integrator(
                new_q, new_p, step_size, step_size / 2,
                get_gradient, mass)
            __, _, _, _, acceptance_rate = get_acceptance_rate(
                q, p, new_q, new_p,
                get_log_posterior, mass, self.data_axis)

            acceptance_rate = tf.reduce_mean(acceptance_rate)

            # Change step size and stopping criteria
            new_step_size = tf.cond(
                tf.less(acceptance_rate,
                        self.target_acceptance_rate),
                lambda: step_size * (1.0 / factor),
                lambda: step_size * factor)

            cond = tf.logical_not(tf.logical_xor(
                tf.less(last_acceptance_rate, self.target_acceptance_rate),
                tf.less(acceptance_rate, self.target_acceptance_rate)))
            return [new_step_size, acceptance_rate, cond]
            # return [tf.Print(new_step_size,
            #                   [new_step_size, acceptance_rate], "Tuning"),
            #          acceptance_rate, cond]

        new_step_size, _, _ = tf.while_loop(
            loop_cond,
            loop_body,
            [self.step_size, tf.constant(1.0), tf.constant(True)]
        )
        return new_step_size

    @add_name_scope
    def _leapfrog(self, current_q, current_p, new_step_size, get_gradient,
                  expanded_mass):
        def loop_cond(i, current_q, current_p):
            return i < self.n_leapfrogs + 1

        def loop_body(i, current_q, current_p):
            step_size1 = tf.cond(i > 0,
                                 lambda: new_step_size,
                                 lambda: tf.constant(0.0, dtype=tf.float32))

            step_size2 = tf.cond(tf.logical_and(tf.less(i, self.n_leapfrogs),
                                                tf.less(0, i)),
                                 lambda: new_step_size,
                                 lambda: new_step_size / 2)

            # [(n_particles, n, n_z)], [(n_particles, n, n_z)]
            current_q, current_p = leapfrog_integrator(
                current_q,
                current_p,
                step_size1,
                step_size2,
                lambda q: get_gradient(q),
                expanded_mass
            )
            return [i + 1, current_q, current_p]

        i = tf.constant(0)
        # [(n_particles, n, n_z)], [(n_particles, n, n_z)]
        _, current_q, current_p = tf.while_loop(loop_cond,
                                                loop_body,
                                                [i, current_q, current_p],
                                                back_prop=False,
                                                parallel_iterations=1)
        return current_q, current_p

    @add_name_scope
    def _adapt_step_size(self, acceptance_rate, if_initialize_step_size):
        new_step_size = self.step_size_tuner.tune(
            tf.reduce_mean(acceptance_rate),
            tf.cast(if_initialize_step_size, tf.float32))
        update_step_size = tf.assign(self.step_size, new_step_size)
        return update_step_size

    # Shape = [ChainShape DataShape]
    # Data shape should not change
    def sample(self, log_joint, observed, latent, given=None,
               chain_axis=None):
        new_t = self.t.assign_add(1.0)
        latent_k, latent_v = [list(i) for i in zip(*six.iteritems(latent))]

        self.q = copy(latent_v)
        # self.q = [tf.Print(self.q[0], [self.q[0]], "q")]

        self.sshapes = [q.get_shape() for q in self.q]
        self.dshapes = [tf.shape(q) for q in self.q]
        self.data_axis = [[i for i in range(len(shape)) if i != chain_axis]
                          for shape in self.sshapes]
        self.data_shape = [[shape[a] for a in axis] for axis, shape in
                           zip(self.data_axis, self.sshapes)]

        # print('Static shape = {}'.format(self.sshapes))
        # print('Data axis = {}'.format(self.data_axis))
        # print('Data shape = {}'.format(self.data_shape))

        if self.adapt_mass is not None:
            current_mass = self._adapt_mass(new_t, chain_axis)
        else:
            current_mass = [tf.ones(shape) for shape in self.data_shape]
        # current_mass = [tf.Print(current_mass[0], [current_mass[0]],
        #                          "mass", summarize=10)]

        expanded_mass = current_mass if chain_axis is None else \
            [tf.expand_dims(m, chain_axis) for m in current_mass]
        # print('Current mass shape={}'.format(current_mass[0].get_shape()))
        # print('Expanded mass shape={}'.format(expanded_mass[0].get_shape()))

        p = random_momentum(self.dshapes, expanded_mass)
        # p = [tf.Print(p[0], [p[0]], "p")]

        def get_log_posterior(var_list):
            # (chain_axis)
<<<<<<< HEAD
            joint_obs = merge_dicts(dict(zip(latent_k, var_list)), observed)
            log_p = log_joint(joint_obs)
=======
            vars = dict(zip(latent_k, var_list))
            vars.update(observed)
            log_p = log_posterior(vars)
>>>>>>> 25a235c0
            return log_p

        def get_gradient(var_list):
            log_p = get_log_posterior(var_list)

            # (chain_axis data_axis)
            latent_grads = tf.gradients(log_p, var_list)
            # print('LG = {}'.format(latent_grads))
            return latent_grads

        current_p = copy(p)
        current_q = copy(self.q)
        # print('p shape = {}'.format(current_p[0].get_shape()))
        # print('q shape = {}'.format(current_q[0].get_shape()))

        # Initialize step size
        if_initialize_step_size = tf.logical_or(
            tf.equal(new_t, 1), tf.equal(new_t, self.mass_collect_iters))

        def iss():
            return self._init_step_size(current_q, current_p, current_mass,
                                        get_gradient, get_log_posterior)
        new_step_size = tf.cond(if_initialize_step_size,
                                iss, lambda: self.step_size)
        # new_step_size = tf.Print(new_step_size, [new_step_size])

        # Leapfrog
        current_q, current_p = self._leapfrog(
            current_q, current_p, new_step_size, get_gradient, expanded_mass)

        # for q in current_q:
        #     print(q.get_shape())
        # for pp in current_p:
        #     print(pp.get_shape())
        # for q in self.q:
        #     print(q.get_shape())
        # for pp in p:
        #     print(pp.get_shape())
        # current_q = [tf.Print(current_q[0], [current_q[0]], "cq")]
        # current_p = [tf.Print(current_p[0], [current_p[0]], "cp")]

        # (n_particles, n)
        with tf.name_scope("MH-test"):
            old_hamiltonian, new_hamiltonian, old_log_prob, new_log_prob, \
                acceptance_rate = get_acceptance_rate(
                    self.q, p, current_q, current_p,
                    get_log_posterior, current_mass, self.data_axis)

            # (n_particles, n)
            u01 = tf.random_uniform(shape=tf.shape(acceptance_rate))
            if_accept = tf.to_float(u01 < acceptance_rate)

            def myselect(condition, x, y):
                return condition * x + (1 - condition) * y

            new_q = [myselect(if_accept, x, y) for x, y in zip(current_q, self.q)]
            update_q = [old.assign(new) for old, new in zip(latent_v, new_q)]

        if self.adapt_step_size is not None:
            update_step_size = self._adapt_step_size(acceptance_rate,
                                                     if_initialize_step_size)
        else:
            update_step_size = self.step_size

        #new_log_prob = myselect(tf.squeeze(if_accept), new_log_prob, old_log_prob)
        new_log_prob = tf.where(tf.cast(tf.squeeze(if_accept), tf.bool),
                                new_log_prob, old_log_prob)

        with tf.control_dependencies([update_step_size]):
            return update_q, p, tf.squeeze(old_hamiltonian), \
                tf.squeeze(new_hamiltonian), old_log_prob, new_log_prob, \
                tf.squeeze(acceptance_rate), update_step_size<|MERGE_RESOLUTION|>--- conflicted
+++ resolved
@@ -333,14 +333,8 @@
 
         def get_log_posterior(var_list):
             # (chain_axis)
-<<<<<<< HEAD
             joint_obs = merge_dicts(dict(zip(latent_k, var_list)), observed)
             log_p = log_joint(joint_obs)
-=======
-            vars = dict(zip(latent_k, var_list))
-            vars.update(observed)
-            log_p = log_posterior(vars)
->>>>>>> 25a235c0
             return log_p
 
         def get_gradient(var_list):
@@ -405,7 +399,6 @@
         else:
             update_step_size = self.step_size
 
-        #new_log_prob = myselect(tf.squeeze(if_accept), new_log_prob, old_log_prob)
         new_log_prob = tf.where(tf.cast(tf.squeeze(if_accept), tf.bool),
                                 new_log_prob, old_log_prob)
 
